<<<<<<< HEAD
import { allScaleData, NOTES, PARENT_KEY_INDICES, PARENT_KEYS } from '../constants/scales';
import { generateScaleFromIntervals } from '../utils/music';
=======
import { allScaleData, NOTES } from '../constants/scales';
import { getChromaticScaleWithEnharmonics, generateScaleFromIntervals } from '../utils/music';
>>>>>>> 54c19e67

export interface ModeFromRoot {
  id: string;
  name: string;
  commonName?: string;
  formula: string;
  intervals: number[];
  notes: string[];
  tableId: string;
  modeIndex: number;
  parentScaleName: string;
  parentScaleRootNote: string;
  character?: string;
}

/**
 * Build all possible modes from a given root note using existing scale data
 * @param rootNote - The root note (e.g., 'C', 'D', 'F#', 'Bb')
 * @returns Array of ModeFromRoot objects
 */
export const buildModesFromRoot = (rootNote: string): ModeFromRoot[] => {
  // Find the pitch class index for the root note
  const rootPitchClass = findPitchClassIndex(rootNote);
  
  if (rootPitchClass === -1) {
    throw new Error(`Invalid root note: ${rootNote}. Valid notes are: ${NOTES.join(', ')}`);
  }

  const pitchNames = getChromaticScaleWithEnharmonics(rootNote);
  const modes: ModeFromRoot[] = [];

  // Process each scale family
  allScaleData.forEach(scaleFamily => {
    scaleFamily.modeIntervals.forEach((intervals, modeIndex) => {
<<<<<<< HEAD
      // Calculate the parent scale root that would produce this mode from our root
      // The mode starts at intervals[0] (which should be 0), so we need to find
      // what parent scale root would put this mode at our desired root note

=======
>>>>>>> 54c19e67
      // Generate the mode notes starting from rootNote using context-aware enharmonics
      const modeNotes = generateScaleFromIntervals(rootPitchClass, rootNote, intervals);

      // Calculate parent scale root note
      // If this is mode index N of a scale, the parent scale root is N semitones below our root
      const parentScaleRootIndex = (rootPitchClass - modeIndex + 12) % 12;
<<<<<<< HEAD
      const parentScaleRootNote = PARENT_KEYS[parentScaleRootIndex as keyof typeof PARENT_KEYS];
=======
      const parentScaleRootNote = pitchNames[parentScaleRootIndex];
>>>>>>> 54c19e67

      // Get mode name from headers (skip first header which is usually "Mode / Scale Degree")
      const modeName = scaleFamily.headers[modeIndex + 1] || `Mode ${modeIndex + 1}`;
      
      // Get common name if available
      const commonName = scaleFamily.commonNames?.[modeIndex] || 
                        scaleFamily.alternateNames?.[modeIndex];

      modes.push({
        id: `${scaleFamily.tableId}-mode-${modeIndex}-root-${rootPitchClass}`,
        name: modeName,
        commonName,
        formula: scaleFamily.formulas[modeIndex],
        intervals,
        notes: modeNotes,
        tableId: scaleFamily.tableId,
        modeIndex,
        parentScaleName: scaleFamily.name,
        parentScaleRootNote,
        character: getCharacterDescription(scaleFamily.name, modeIndex, modeName)
      });
    });
  });

  // Sort modes by scale family importance and then by mode index
  return modes.sort((a, b) => {
<<<<<<< HEAD
    // Prioritize major scale modes, then melodic minor, then others
    const scaleOrder = [
      'Major Scale',
      'Melodic Minor',
      'Harmonic Minor',
      'Harmonic Major',
      'Double Harmonic Major',
      'Major Pentatonic',
      'Blues Scale'
    ];
=======
    // Prioritize the scale families as they appear in allScaleData
    const scaleOrder = allScaleData.map(sf => sf.name);
>>>>>>> 54c19e67
    const aOrder = scaleOrder.indexOf(a.parentScaleName);
    const bOrder = scaleOrder.indexOf(b.parentScaleName);
    
    if (aOrder !== -1 && bOrder !== -1) {
      if (aOrder !== bOrder) return aOrder - bOrder;
      return a.modeIndex - b.modeIndex;
    }
    if (aOrder !== -1) return -1;
    if (bOrder !== -1) return 1;
    
    // For other scales, sort by name then mode index
    const nameCompare = a.parentScaleName.localeCompare(b.parentScaleName);
    if (nameCompare !== 0) return nameCompare;
    return a.modeIndex - b.modeIndex;
  });
};

/**
 * Find the pitch class index for a given note name
 * Handles various note name formats (C, C#, Db, C♯, D♭, etc.)
 */
function findPitchClassIndex(noteName: string): number {
  const cleanNote = noteName.trim().toUpperCase();
  
  // Convert common sharp/flat symbols to Unicode
  const normalizedNote = cleanNote
    .replace(/B/g, '♭')
    .replace(/#/g, '♯')
    .replace(/BB/g, '♭♭'); // Handle double flats
  
  return NOTES.findIndex(note => {
    const noteUpper = note.toUpperCase();
    // Split compound note names (like "C♯/D♭") and check each part
    const noteParts = noteUpper.split('/');
    return noteParts.some(part => part === normalizedNote || part === cleanNote);
  });
}

/**
 * Get character description for a mode based on scale family and mode index
 */
function getCharacterDescription(scaleName: string, modeIndex: number, modeName: string): string {
  // Character descriptions for common modes
  const descriptions: Record<string, string[]> = {
    'Major Scale': [
      'Bright, happy, stable - the foundation of Western music',
      'Minor with bright 6th - jazzy, sophisticated',
      'Dark, Spanish flavor - exotic and mysterious',
      'Dreamy, floating - augmented 4th creates ethereal quality',
      'Dominant, bluesy - perfect for rock and blues',
      'Sad, melancholic - natural minor scale',
      'Unstable, diminished - rarely used as tonal center'
    ],
    'Melodic Minor': [
      'Jazz minor - sophisticated, modern sound',
      'Dark with flat 2nd - haunting quality',
      'Augmented, dreamy - raised 5th creates tension',
      'Lydian dominant - jazz standard, sophisticated',
      'Hindu scale - exotic, Eastern flavor',
      'Half-diminished - dark but stable',
      'Altered dominant - highly dissonant, jazz fusion'
    ],
    'Harmonic Minor': [
      'Classical minor - dramatic, exotic augmented 2nd',
      'Locrian with natural 6th - unusual but usable',
      'Major with augmented 5th - bright but tense',
      'Ukrainian Dorian - folk music character',
      'Phrygian dominant - Middle Eastern, Spanish',
      'Lydian with sharp 2nd - very exotic',
      'Super-Locrian - extremely dissonant'
    ],
    'Harmonic Major': [
      'Major with flat 6th - unique, somewhat dark',
      'Dorian with flat 5th - unstable character',
      'Phrygian with flat 4th - very exotic',
      'Lydian with flat 3rd - unusual major/minor blend',
      'Mixolydian with flat 2nd - Eastern flavor',
      'Lydian augmented with sharp 2nd - highly exotic',
      'Ultra-diminished - extremely unstable'
    ]
  };
  
  const scaleDescriptions = descriptions[scaleName];
  if (scaleDescriptions && scaleDescriptions[modeIndex]) {
    return scaleDescriptions[modeIndex];
  }
  
  // Fallback descriptions based on mode name patterns
  if (modeName.toLowerCase().includes('major') || modeName.toLowerCase().includes('ionian')) {
    return 'Bright, stable major character';
  }
  if (modeName.toLowerCase().includes('minor') || modeName.toLowerCase().includes('aeolian')) {
    return 'Dark, melancholic minor character';
  }
  if (modeName.toLowerCase().includes('dorian')) {
    return 'Minor with bright 6th - sophisticated';
  }
  if (modeName.toLowerCase().includes('phrygian')) {
    return 'Dark with flat 2nd - Spanish/exotic flavor';
  }
  if (modeName.toLowerCase().includes('lydian')) {
    return 'Bright with raised 4th - dreamy, floating';
  }
  if (modeName.toLowerCase().includes('mixolydian')) {
    return 'Major with flat 7th - bluesy, dominant';
  }
  if (modeName.toLowerCase().includes('locrian')) {
    return 'Diminished, unstable - rarely used as tonal center';
  }
  
  return 'Unique modal character - explore its distinctive sound';
}

/**
 * Get all available root notes for building modes
 */
export const getAvailableRootNotes = (): string[] => {
  return NOTES.slice(); // Return a copy of the NOTES array
};

/**
 * Validate if a note name is valid
 */
export const isValidRootNote = (noteName: string): boolean => {
  return findPitchClassIndex(noteName) !== -1;
};<|MERGE_RESOLUTION|>--- conflicted
+++ resolved
@@ -1,10 +1,5 @@
-<<<<<<< HEAD
-import { allScaleData, NOTES, PARENT_KEY_INDICES, PARENT_KEYS } from '../constants/scales';
-import { generateScaleFromIntervals } from '../utils/music';
-=======
 import { allScaleData, NOTES } from '../constants/scales';
 import { getChromaticScaleWithEnharmonics, generateScaleFromIntervals } from '../utils/music';
->>>>>>> 54c19e67
 
 export interface ModeFromRoot {
   id: string;
@@ -39,24 +34,13 @@
   // Process each scale family
   allScaleData.forEach(scaleFamily => {
     scaleFamily.modeIntervals.forEach((intervals, modeIndex) => {
-<<<<<<< HEAD
-      // Calculate the parent scale root that would produce this mode from our root
-      // The mode starts at intervals[0] (which should be 0), so we need to find
-      // what parent scale root would put this mode at our desired root note
-
-=======
->>>>>>> 54c19e67
       // Generate the mode notes starting from rootNote using context-aware enharmonics
       const modeNotes = generateScaleFromIntervals(rootPitchClass, rootNote, intervals);
 
       // Calculate parent scale root note
       // If this is mode index N of a scale, the parent scale root is N semitones below our root
       const parentScaleRootIndex = (rootPitchClass - modeIndex + 12) % 12;
-<<<<<<< HEAD
-      const parentScaleRootNote = PARENT_KEYS[parentScaleRootIndex as keyof typeof PARENT_KEYS];
-=======
       const parentScaleRootNote = pitchNames[parentScaleRootIndex];
->>>>>>> 54c19e67
 
       // Get mode name from headers (skip first header which is usually "Mode / Scale Degree")
       const modeName = scaleFamily.headers[modeIndex + 1] || `Mode ${modeIndex + 1}`;
@@ -83,21 +67,8 @@
 
   // Sort modes by scale family importance and then by mode index
   return modes.sort((a, b) => {
-<<<<<<< HEAD
-    // Prioritize major scale modes, then melodic minor, then others
-    const scaleOrder = [
-      'Major Scale',
-      'Melodic Minor',
-      'Harmonic Minor',
-      'Harmonic Major',
-      'Double Harmonic Major',
-      'Major Pentatonic',
-      'Blues Scale'
-    ];
-=======
     // Prioritize the scale families as they appear in allScaleData
     const scaleOrder = allScaleData.map(sf => sf.name);
->>>>>>> 54c19e67
     const aOrder = scaleOrder.indexOf(a.parentScaleName);
     const bOrder = scaleOrder.indexOf(b.parentScaleName);
     
